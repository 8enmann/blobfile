--- conflicted
+++ resolved
@@ -1,130 +1,126 @@
-import os
-import time
-<<<<<<< HEAD
-=======
-import os
->>>>>>> 39402df1
-import argparse
-import subprocess as sp
-
-SCRIPT_DIR = os.path.dirname(os.path.abspath(__file__))
-
-
-def run_tests_direct(rest, env):
-    print("running static checks")
-
-    for kv_pair in env:
-        k, _, v = kv_pair.partition("=")
-        os.environ[k] = v
-
-    start = time.time()
-    sp.run(["python", "testing/run-static.py"], check=True)
-    elapsed = int(time.time() - start)
-    print(f"elapsed {elapsed}s")
-
-    start = time.time()
-    sp.run(["python", "testing/run-tests.py", *rest], check=True)
-    elapsed = int(time.time() - start)
-    print(f"elapsed {elapsed}s")
-
-
-def run_tests_docker(name, rest, env):
-    assert os.path.exists("testing/Dockerfile")
-
-    sp.run(
-        ["docker", "build", "--file", "testing/Dockerfile", "--tag", name, "testing"],
-        check=True,
-    )
-    google_credentials_path = os.environ.get(
-        "GOOGLE_APPLICATION_CREDENTIALS",
-        os.path.expanduser("~/.config/gcloud/application_default_credentials.json"),
-    )
-    azure_credentials_path = os.environ.get("AZURE_APPLICATION_CREDENTIALS")
-    azure_cli_credentials_path = os.path.expanduser("~/.azure")
-
-    aws_credentials_path = os.environ.get(
-        "AWS_SHARED_CREDENTIALS_FILE", os.path.expanduser("~/.aws/credentials")
-    )
-
-    docker_cmd = [
-        "docker",
-        "run",
-        "--rm",
-        "--workdir",
-        "/host",
-        # pass in google cloud credentials
-        "--volume",
-        f"{google_credentials_path}:/root/.config/gcloud/application_default_credentials.json",
-        "--env",
-        "GOOGLE_APPLICATION_CREDENTIALS=/root/.config/gcloud/application_default_credentials.json",
-        # pass in azure
-        "--env",
-        "AZURE_APPLICATION_CREDENTIALS=/root/azure_credentials.json",
-        "--volume",
-        f"{azure_credentials_path}:/root/azure_credentials.json",
-        "--volume",
-        f"{azure_cli_credentials_path}:/root/.azure",
-        # pass in aws
-        "--env",
-        "AWS_SHARED_CREDENTIALS_FILE=/root/.aws/credentials",
-        "--volume",
-        f"{aws_credentials_path}:/root/.aws/credentials",
-    ]
-
-    for e in env:
-        docker_cmd.extend(["--env", e])
-
-    print("running static checks")
-    start = time.time()
-
-    sp.run(
-        docker_cmd
-        + [
-            "--volume",
-            f"{os.getcwd()}:/host",
-            name,
-            "python",
-            "-c",
-            open("testing/run-static.py").read(),
-        ],
-        check=True,
-    )
-    elapsed = int(time.time() - start)
-    print(f"elapsed {elapsed}s")
-
-    start = time.time()
-    sp.run(
-        docker_cmd
-        + [
-            "--volume",
-            f"{os.getcwd()}:/host",
-            name,
-            "python",
-            "-c",
-            open("testing/run-tests.py").read(),
-            *rest,
-        ],
-        check=True,
-    )
-    elapsed = int(time.time() - start)
-    print(f"elapsed {elapsed}s")
-
-
-def main():
-    parser = argparse.ArgumentParser()
-    parser.add_argument("--direct", action="store_true", help="run without docker")
-    parser.add_argument(
-        "--env", action="append", help="key=value environment variables to set"
-    )
-    args, rest = parser.parse_known_args()
-
-    os.chdir(os.path.dirname(SCRIPT_DIR))
-
-    if args.direct:
-        run_tests_direct(rest, [] if args.env is None else args.env)
-    else:
-        run_tests_docker("blobfile", rest, [] if args.env is None else args.env)
-
-
-if __name__ == "__main__":
-    main()
+import argparse
+import os
+import subprocess as sp
+import time
+
+SCRIPT_DIR = os.path.dirname(os.path.abspath(__file__))
+
+
+def run_tests_direct(rest, env):
+    print("running static checks")
+
+    for kv_pair in env:
+        k, _, v = kv_pair.partition("=")
+        os.environ[k] = v
+
+    start = time.time()
+    sp.run(["python", "testing/run-static.py"], check=True)
+    elapsed = int(time.time() - start)
+    print(f"elapsed {elapsed}s")
+
+    start = time.time()
+    sp.run(["python", "testing/run-tests.py", *rest], check=True)
+    elapsed = int(time.time() - start)
+    print(f"elapsed {elapsed}s")
+
+
+def run_tests_docker(name, rest, env):
+    assert os.path.exists("testing/Dockerfile")
+
+    sp.run(
+        ["docker", "build", "--file", "testing/Dockerfile", "--tag", name, "testing"],
+        check=True,
+    )
+    google_credentials_path = os.environ.get(
+        "GOOGLE_APPLICATION_CREDENTIALS",
+        os.path.expanduser("~/.config/gcloud/application_default_credentials.json"),
+    )
+    azure_credentials_path = os.environ.get("AZURE_APPLICATION_CREDENTIALS")
+    azure_cli_credentials_path = os.path.expanduser("~/.azure")
+
+    aws_credentials_path = os.environ.get(
+        "AWS_SHARED_CREDENTIALS_FILE", os.path.expanduser("~/.aws/credentials")
+    )
+
+    docker_cmd = [
+        "docker",
+        "run",
+        "--rm",
+        "--workdir",
+        "/host",
+        # pass in google cloud credentials
+        "--volume",
+        f"{google_credentials_path}:/root/.config/gcloud/application_default_credentials.json",
+        "--env",
+        "GOOGLE_APPLICATION_CREDENTIALS=/root/.config/gcloud/application_default_credentials.json",
+        # pass in azure
+        "--env",
+        "AZURE_APPLICATION_CREDENTIALS=/root/azure_credentials.json",
+        "--volume",
+        f"{azure_credentials_path}:/root/azure_credentials.json",
+        "--volume",
+        f"{azure_cli_credentials_path}:/root/.azure",
+        # pass in aws
+        "--env",
+        "AWS_SHARED_CREDENTIALS_FILE=/root/.aws/credentials",
+        "--volume",
+        f"{aws_credentials_path}:/root/.aws/credentials",
+    ]
+
+    for e in env:
+        docker_cmd.extend(["--env", e])
+
+    print("running static checks")
+    start = time.time()
+
+    sp.run(
+        docker_cmd
+        + [
+            "--volume",
+            f"{os.getcwd()}:/host",
+            name,
+            "python",
+            "-c",
+            open("testing/run-static.py").read(),
+        ],
+        check=True,
+    )
+    elapsed = int(time.time() - start)
+    print(f"elapsed {elapsed}s")
+
+    start = time.time()
+    sp.run(
+        docker_cmd
+        + [
+            "--volume",
+            f"{os.getcwd()}:/host",
+            name,
+            "python",
+            "-c",
+            open("testing/run-tests.py").read(),
+            *rest,
+        ],
+        check=True,
+    )
+    elapsed = int(time.time() - start)
+    print(f"elapsed {elapsed}s")
+
+
+def main():
+    parser = argparse.ArgumentParser()
+    parser.add_argument("--direct", action="store_true", help="run without docker")
+    parser.add_argument(
+        "--env", action="append", help="key=value environment variables to set"
+    )
+    args, rest = parser.parse_known_args()
+
+    os.chdir(os.path.dirname(SCRIPT_DIR))
+
+    if args.direct:
+        run_tests_direct(rest, [] if args.env is None else args.env)
+    else:
+        run_tests_docker("blobfile", rest, [] if args.env is None else args.env)
+
+
+if __name__ == "__main__":
+    main()