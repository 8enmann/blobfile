<<<<<<< HEAD
#!/root/miniconda3/envs/env/bin/python
import subprocess as sp
import shlex
import os


def shell(cmd):
    print("SHELL: " + " ".join(shlex.quote(p) for p in cmd))
    sp.run(cmd, check=True)


def format_files(dirpath, extensions, command):
    for root, dirs, filenames in os.walk(dirpath):
        for filename in filenames:
            _name, ext = os.path.splitext(filename)
            if ext in extensions:
                sp.run(command + [os.path.join(root, filename)], check=True)
        if "third-party" in dirs:
            dirs.remove("third-party")


def main():
    shell(["which", "python"])
    print("formatting python files")
    shell(
        [
            "black",
            "--target-version=py37",
            r"--exclude=(\.eggs|\.git|\.hg|\.mypy_cache|\.nox|\.tox|\.venv|_build|buck-out|build|dist|third-party|typings)",
            ".",
        ]
    )

    print("checking python files")
    shell(["pyright", "--project", "."])


if __name__ == "__main__":
    main()
=======
import subprocess as sp
import shlex
import os
import shutil


def shell(cmd):
    print("SHELL: " + " ".join(shlex.quote(p) for p in cmd))
    sp.run(cmd, check=True)


def format_files(dirpath, extensions, command):
    for root, dirs, filenames in os.walk(dirpath):
        for filename in filenames:
            _name, ext = os.path.splitext(filename)
            if ext in extensions:
                sp.run(command + [os.path.join(root, filename)], check=True)
        if "third-party" in dirs:
            dirs.remove("third-party")


def main():
    print("formatting python files")
    shell(
        [
            "black",
            "--target-version=py37",
            r"--exclude=(\.eggs|\.git|\.hg|\.mypy_cache|\.nox|\.tox|\.venv|_build|buck-out|build|dist|third-party|typings)",
            ".",
        ]
    )

    print("checking python files")
    shell([shutil.which("pyright"), "--project", "."])


if __name__ == "__main__":
    main()
>>>>>>> 39402df1
<|MERGE_RESOLUTION|>--- conflicted
+++ resolved
@@ -1,44 +1,4 @@
-<<<<<<< HEAD
 #!/root/miniconda3/envs/env/bin/python
-import subprocess as sp
-import shlex
-import os
-
-
-def shell(cmd):
-    print("SHELL: " + " ".join(shlex.quote(p) for p in cmd))
-    sp.run(cmd, check=True)
-
-
-def format_files(dirpath, extensions, command):
-    for root, dirs, filenames in os.walk(dirpath):
-        for filename in filenames:
-            _name, ext = os.path.splitext(filename)
-            if ext in extensions:
-                sp.run(command + [os.path.join(root, filename)], check=True)
-        if "third-party" in dirs:
-            dirs.remove("third-party")
-
-
-def main():
-    shell(["which", "python"])
-    print("formatting python files")
-    shell(
-        [
-            "black",
-            "--target-version=py37",
-            r"--exclude=(\.eggs|\.git|\.hg|\.mypy_cache|\.nox|\.tox|\.venv|_build|buck-out|build|dist|third-party|typings)",
-            ".",
-        ]
-    )
-
-    print("checking python files")
-    shell(["pyright", "--project", "."])
-
-
-if __name__ == "__main__":
-    main()
-=======
 import subprocess as sp
 import shlex
 import os
@@ -76,5 +36,4 @@
 
 
 if __name__ == "__main__":
-    main()
->>>>>>> 39402df1
+    main()